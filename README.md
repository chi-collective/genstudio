# Gen Studio
_Visualization tools for GenJAX._

-----

`genstudio.plot` provides a composable way to create interactive plots using [Observable Plot](https://observablehq.com/plot/)
and [AnyWidget](https://github.com/manzt/anywidget), leveraging the foundational work of [pyobsplot](https://github.com/juba/pyobsplot).

Key features:

- Functional, composable plot creation
- Support for multidimensional data (see `Plot.dimensions`)
- Grid, slider, and animation support

For runnable examples, refer to `notebooks/plot_examples.py`. Detailed examples of all mark types are available at [Observable Plot](https://observablehq.com/plot/).

## Installation

GenStudio is available in the same artifact registry as GenJAX. Follow [these instructions](https://github.com/probcomp/genjax?tab=readme-ov-file#quickstart) and replace `genjax` with `genstudio` as the package name.

## Dev

<<<<<<< HEAD
Run `yarn watch` to compile the javascript bundle.
=======

## Usage


Given the following setup:

```py
import genstudio.plot as Plot
import numpy as np

def normal_100():
  return np.random.normal(loc=0, scale=1, size=1000)
```

### Providing data

Data is provided in the first argument. Three formats are accepted:
- A dict of arrays, directly mapping axes to values.
  ```py
  Plot.dot({'x': [1, 2],
            'y': [100, 200]})
  ```
- An array of dicts, whose properties are mapped to axes in the options dict.
  ```py
  Plot.dot([{'t': 1, 'foo': 100}, {'t': 2, 'foo': 200}],
            {'x': 't', 'y': 'foo'})
  ```
- Some marks support a list of [x, y] points.
  ```py
  Plot.dot([[1, 100], [2, 200]])
  ```

### Mark examples

1. Histogram

```py
Plot.histogram(normal_100())
```
Specify a number of bins:
```py
Plot.histogram(normal_100(), thresholds=20)
```
2. Scatter plot

```py
Plot.dot({'x': normal_100(), 'y': normal_100()}) + Plot.frame()
```

3. Compose plots and options

```py
circle = Plot.dot([[0, 0]], r=100)
circle + Plot.frame() + {'inset': 50}
```

4. Display plot documentation:

```py
Plot.doc(Plot.line)
```

## With GenJAX

Use `Plot.get_address` to read a path into a genjax trace. Use `Plot.Dimension` to match a segment of the path which has many values, eg:

```py
Plot.get_address(traces, ["ys", Plot.Dimension("samples"), "y", "value"])

// this would correspond to data in a shape like ["ys", i, "y", "value"]
```

`Plot.Dimension` adds a slider to the plot, allowing the user to scrub over data. The key will be used as the slider's label, and can be used in more than one location for data which share the same dimension.
>>>>>>> 70445821
<|MERGE_RESOLUTION|>--- conflicted
+++ resolved
@@ -20,80 +20,4 @@
 
 ## Dev
 
-<<<<<<< HEAD
-Run `yarn watch` to compile the javascript bundle.
-=======
-
-## Usage
-
-
-Given the following setup:
-
-```py
-import genstudio.plot as Plot
-import numpy as np
-
-def normal_100():
-  return np.random.normal(loc=0, scale=1, size=1000)
-```
-
-### Providing data
-
-Data is provided in the first argument. Three formats are accepted:
-- A dict of arrays, directly mapping axes to values.
-  ```py
-  Plot.dot({'x': [1, 2],
-            'y': [100, 200]})
-  ```
-- An array of dicts, whose properties are mapped to axes in the options dict.
-  ```py
-  Plot.dot([{'t': 1, 'foo': 100}, {'t': 2, 'foo': 200}],
-            {'x': 't', 'y': 'foo'})
-  ```
-- Some marks support a list of [x, y] points.
-  ```py
-  Plot.dot([[1, 100], [2, 200]])
-  ```
-
-### Mark examples
-
-1. Histogram
-
-```py
-Plot.histogram(normal_100())
-```
-Specify a number of bins:
-```py
-Plot.histogram(normal_100(), thresholds=20)
-```
-2. Scatter plot
-
-```py
-Plot.dot({'x': normal_100(), 'y': normal_100()}) + Plot.frame()
-```
-
-3. Compose plots and options
-
-```py
-circle = Plot.dot([[0, 0]], r=100)
-circle + Plot.frame() + {'inset': 50}
-```
-
-4. Display plot documentation:
-
-```py
-Plot.doc(Plot.line)
-```
-
-## With GenJAX
-
-Use `Plot.get_address` to read a path into a genjax trace. Use `Plot.Dimension` to match a segment of the path which has many values, eg:
-
-```py
-Plot.get_address(traces, ["ys", Plot.Dimension("samples"), "y", "value"])
-
-// this would correspond to data in a shape like ["ys", i, "y", "value"]
-```
-
-`Plot.Dimension` adds a slider to the plot, allowing the user to scrub over data. The key will be used as the slider's label, and can be used in more than one location for data which share the same dimension.
->>>>>>> 70445821
+Run `yarn watch` to compile the javascript bundle.